package wavelet

import (
	"bytes"
	"context"
	"encoding/binary"
	"encoding/hex"
	"fmt"
	"github.com/heptio/workgroup"
	"github.com/perlin-network/noise/edwards25519"
	"github.com/perlin-network/noise/skademlia"
	"github.com/perlin-network/wavelet/avl"
	"github.com/perlin-network/wavelet/common"
	"github.com/perlin-network/wavelet/log"
	"github.com/perlin-network/wavelet/store"
	"github.com/perlin-network/wavelet/sys"
	"github.com/phf/go-queue/queue"
	"github.com/pkg/errors"
	"golang.org/x/crypto/blake2b"
	"sort"
	"sync"
	"time"
)

const (
	SyncChunkSize = 1048576
)

type EventBroadcast struct {
	Tag       byte
	Payload   []byte
	Creator   common.AccountID
	Signature common.Signature

	Result chan Transaction
	Error  chan error
}

type EventIncomingGossip struct {
	TX Transaction

	Vote chan error
}

type VoteGossip struct {
	Voter common.AccountID
	Ok    bool
}

type EventGossip struct {
	TX Transaction

	Result chan []VoteGossip
	Error  chan error
}

type EventIncomingQuery struct {
	TX Transaction

	Response chan *Transaction
	Error    chan error
}

type VoteQuery struct {
	Voter     common.AccountID
	Preferred Transaction
}

type EventQuery struct {
	TX Transaction

	Result chan []VoteQuery
	Error  chan error
}

type VoteOutOfSync struct {
	Voter common.AccountID
	Root  Transaction
}

type EventOutOfSyncCheck struct {
	Root Transaction

	Result chan []VoteOutOfSync
	Error  chan error
}

type EventIncomingOutOfSyncCheck struct {
	Root Transaction

	Response chan *Transaction
}

type SyncInitMetadata struct {
	PeerID      *skademlia.ID
	ViewID      uint64
	ChunkHashes [][blake2b.Size256]byte
}

type EventSyncInit struct {
	ViewID uint64

	Result chan []SyncInitMetadata
	Error  chan error
}

type EventIncomingSyncInit struct {
	ViewID uint64

	Response chan SyncInitMetadata
}

type ChunkSource struct {
	Hash    [blake2b.Size256]byte
	PeerIDs []*skademlia.ID
}

type EventSyncDiff struct {
	Sources []ChunkSource

	Result chan [][]byte
	Error  chan error
}

type EventSyncTX struct {
	IDs []common.TransactionID

	Result chan []Transaction
	Error  chan error
}

type EventIncomingSyncTX struct {
	IDs []common.TransactionID

	Response chan []Transaction
}

type EventIncomingSyncDiff struct {
	ChunkHash [blake2b.Size256]byte

	Response chan []byte
}

type Ledger struct {
	keys *skademlia.Keypair
	kv   store.KV

	v *graph
	a *accounts

	cr *Snowball
	sr *Snowball

	processors map[byte]TransactionProcessor
	validators map[byte]TransactionValidator

	missing   map[common.TransactionID]map[common.TransactionID]Transaction
	muMissing sync.RWMutex

	BroadcastQueue chan<- EventBroadcast
	broadcastQueue <-chan EventBroadcast

	GossipIn chan<- EventIncomingGossip
	gossipIn <-chan EventIncomingGossip

	GossipOut <-chan EventGossip
	gossipOut chan<- EventGossip

	QueryIn chan<- EventIncomingQuery
	queryIn <-chan EventIncomingQuery

	QueryOut <-chan EventQuery
	queryOut chan<- EventQuery

	OutOfSyncIn chan<- EventIncomingOutOfSyncCheck
	outOfSyncIn <-chan EventIncomingOutOfSyncCheck

	OutOfSyncOut <-chan EventOutOfSyncCheck
	outOfSyncOut chan<- EventOutOfSyncCheck

	SyncInitIn chan<- EventIncomingSyncInit
	syncInitIn <-chan EventIncomingSyncInit

	SyncInitOut <-chan EventSyncInit
	syncInitOut chan<- EventSyncInit

	SyncDiffIn chan<- EventIncomingSyncDiff
	syncDiffIn <-chan EventIncomingSyncDiff

	SyncDiffOut <-chan EventSyncDiff
	syncDiffOut chan<- EventSyncDiff

	SyncTxIn chan<- EventIncomingSyncTX
	syncTxIn <-chan EventIncomingSyncTX

	SyncTxOut <-chan EventSyncTX
	syncTxOut chan<- EventSyncTX

	cacheAccounts   *lru
	cacheDiffChunks *lru

	kill chan struct{}
}

func NewLedger(ctx context.Context, keys *skademlia.Keypair, kv store.KV) *Ledger {
	broadcastQueue := make(chan EventBroadcast, 1024)

	gossipIn := make(chan EventIncomingGossip, 128)
	gossipOut := make(chan EventGossip, 128)

	queryIn := make(chan EventIncomingQuery, 128)
	queryOut := make(chan EventQuery, 128)

	outOfSyncIn := make(chan EventIncomingOutOfSyncCheck, 16)
	outOfSyncOut := make(chan EventOutOfSyncCheck, 16)

	syncInitIn := make(chan EventIncomingSyncInit, 16)
	syncInitOut := make(chan EventSyncInit, 16)

	syncDiffIn := make(chan EventIncomingSyncDiff, 128)
	syncDiffOut := make(chan EventSyncDiff, 128)

	syncTxIn := make(chan EventIncomingSyncTX, 16)
	syncTxOut := make(chan EventSyncTX, 16)

	accounts := newAccounts(kv)
	go accounts.runGCWorker(ctx)

	genesis, err := performInception(accounts.tree, nil)
	if err != nil {
		panic(err)
	}

	err = accounts.commit(nil)
	if err != nil {
		panic(err)
	}

	view := newGraph(kv, genesis)

	return &Ledger{
		keys: keys,
		kv:   kv,

		v: view,
		a: accounts,

		cr: NewSnowball().WithK(sys.SnowballQueryK).WithAlpha(sys.SnowballQueryAlpha).WithBeta(sys.SnowballQueryBeta),
		sr: NewSnowball().WithK(sys.SnowballSyncK).WithAlpha(sys.SnowballSyncAlpha).WithBeta(sys.SnowballSyncBeta),

		processors: map[byte]TransactionProcessor{
			sys.TagNop:      ProcessNopTransaction,
			sys.TagTransfer: ProcessTransferTransaction,
			sys.TagContract: ProcessContractTransaction,
			sys.TagStake:    ProcessStakeTransaction,
		},

		validators: map[byte]TransactionValidator{
			sys.TagNop:      ValidateNopTransaction,
			sys.TagTransfer: ValidateTransferTransaction,
			sys.TagContract: ValidateContractTransaction,
			sys.TagStake:    ValidateStakeTransaction,
		},

		missing: make(map[common.TransactionID]map[common.TransactionID]Transaction),

		BroadcastQueue: broadcastQueue,
		broadcastQueue: broadcastQueue,

		GossipIn: gossipIn,
		gossipIn: gossipIn,

		GossipOut: gossipOut,
		gossipOut: gossipOut,

		QueryIn: queryIn,
		queryIn: queryIn,

		QueryOut: queryOut,
		queryOut: queryOut,

		OutOfSyncIn: outOfSyncIn,
		outOfSyncIn: outOfSyncIn,

		OutOfSyncOut: outOfSyncOut,
		outOfSyncOut: outOfSyncOut,

		SyncInitIn: syncInitIn,
		syncInitIn: syncInitIn,

		SyncInitOut: syncInitOut,
		syncInitOut: syncInitOut,

		SyncDiffIn: syncDiffIn,
		syncDiffIn: syncDiffIn,

		SyncDiffOut: syncDiffOut,
		syncDiffOut: syncDiffOut,

		SyncTxIn: syncTxIn,
		syncTxIn: syncTxIn,

		SyncTxOut: syncTxOut,
		syncTxOut: syncTxOut,

		cacheAccounts:   newLRU(16),
		cacheDiffChunks: newLRU(1024), // 1024 * 4MB

		kill: make(chan struct{}),
	}
}

/** BEGIN EXPORTED METHODS **/

func NewTransaction(creator *skademlia.Keypair, tag byte, payload []byte) (Transaction, error) {
	tx := Transaction{Tag: tag, Payload: payload}

	tx.Creator = creator.PublicKey()
	tx.CreatorSignature = edwards25519.Sign(creator.PrivateKey(), append([]byte{tx.Tag}, tx.Payload...))

	return tx, nil
}

func (l *Ledger) ViewID() uint64 {
	return l.v.loadViewID(nil)
}

func (l *Ledger) Difficulty() uint64 {
	return l.v.loadDifficulty()
}

func (l *Ledger) Root() *Transaction {
	return l.v.loadRoot()
}

func (l *Ledger) Height() uint64 {
	return l.v.loadHeight()
}

func (l *Ledger) Snapshot() *avl.Tree {
	return l.a.snapshot()
}

func (l *Ledger) FindTransaction(id common.TransactionID) (*Transaction, bool) {
	return l.v.lookupTransaction(id)
}

func (l *Ledger) NumTransactions() int {
	return l.v.numTransactions(l.v.loadViewID(nil))
}

func (l *Ledger) Preferred() *Transaction {
	return l.cr.Preferred()
}

func (l *Ledger) ListTransactions(offset, limit uint64, sender, creator common.AccountID) (transactions []*Transaction) {
	l.v.Lock()

	for _, tx := range l.v.transactions {
		if (sender == common.ZeroAccountID && creator == common.ZeroAccountID) || (sender != common.ZeroAccountID && tx.Sender == sender) || (creator != common.ZeroAccountID && tx.Creator == creator) {
			transactions = append(transactions, tx)
		}
	}

	l.v.Unlock()

	sort.Slice(transactions, func(i, j int) bool {
		return transactions[i].depth < transactions[j].depth
	})

	if offset != 0 || limit != 0 {
		if offset >= limit || offset >= uint64(len(transactions)) {
			return nil
		}

		if offset+limit > uint64(len(transactions)) {
			limit = uint64(len(transactions)) - offset
		}

		transactions = transactions[offset : offset+limit]
	}

	return
}

/** END EXPORTED METHODS **/

func (l *Ledger) attachSenderToTransaction(tx Transaction) (Transaction, error) {
	tx.Sender = l.keys.PublicKey()

	if tx.ParentIDs = l.v.findEligibleParents(); len(tx.ParentIDs) == 0 {
		return tx, errors.New("no eligible parents available, please try again")
	}

	sort.Slice(tx.ParentIDs, func(i, j int) bool {
		return bytes.Compare(tx.ParentIDs[i][:], tx.ParentIDs[j][:]) < 0
	})

	tx.Timestamp = uint64(time.Duration(time.Now().UnixNano()) / time.Millisecond)

	for _, parentID := range tx.ParentIDs {
		if parent, exists := l.v.lookupTransaction(parentID); exists && tx.Timestamp <= parent.Timestamp {
			tx.Timestamp = parent.Timestamp + 1
		}
	}

	root := l.v.loadRoot()
	rootVal := *root

	tx.ViewID = l.v.loadViewID(root)

	difficulty := l.v.loadDifficulty()
	critical := tx.IsCritical(difficulty)

	if critical {
		tx.DifficultyTimestamps = append(rootVal.DifficultyTimestamps, rootVal.Timestamp)

		if size := computeCriticalTimestampWindowSize(tx.ViewID); len(tx.DifficultyTimestamps) > size {
			tx.DifficultyTimestamps = tx.DifficultyTimestamps[len(tx.DifficultyTimestamps)-size:]
		}

		snapshot, missing, err := l.collapseTransactions(tx, false)

		if len(missing) > 0 {
			l.muMissing.Lock()
			for _, id := range missing {
				_, ok := l.missing[id]

				if !ok {
					l.missing[id] = make(map[common.TransactionID]Transaction)
				}

				l.missing[id][tx.ID] = tx
			}
			l.muMissing.Unlock()
		}

		if err != nil {
			return tx, errors.Wrap(err, "unable to collapse ancestry to create critical transaction")
		}

		tx.AccountsMerkleRoot = snapshot.Checksum()
	}

	tx.SenderSignature = edwards25519.Sign(l.keys.PrivateKey(), tx.marshal())

	tx.rehash()

	if critical {
		var parentHexIDs []string

		for _, parentID := range tx.ParentIDs {
			parentHexIDs = append(parentHexIDs, hex.EncodeToString(parentID[:]))
		}

		logger := log.Consensus("created_critical_tx")
		logger.Info().
			Hex("tx_id", tx.ID[:]).
			Strs("parents", parentHexIDs).
			Uint64("difficulty", difficulty).
			Hex("merkle_root", tx.AccountsMerkleRoot[:]).
			Hex("current_root", root.ID[:]).
			Msg("Created a critical transaction.")

	}

	return tx, nil
}

var (
	ErrMissingParents = errors.New("missing parent transactions")
)

func (l *Ledger) addTransaction(tx Transaction) (err error) {
	critical := tx.IsCritical(l.v.loadDifficulty())

	defer func() {
		if err != nil {
			return
		}

		if critical && l.cr.Preferred() == nil && tx.ViewID == l.v.loadViewID(nil) {
			l.cr.Prefer(tx)
		}

		l.revisitBufferedTransactions(tx.ID)
	}()

	if _, found := l.v.lookupTransaction(tx.ID); found {
		return
	}

	if err = AssertInView(l.v.loadViewID(nil), l.kv, tx, critical); err != nil {
		return
	}

	if err = AssertValidTransaction(tx); err != nil {
		return
	}

	// START ASSERT PRE-ACCEPTANCE

	snapshot := l.a.snapshot()
	balance, _ := ReadAccountBalance(snapshot, tx.Creator)

	if balance < sys.TransactionFeeAmount {
		err = errors.New("tx creator does not have enough PERLs to pay for fees")
		return
	}

	WriteAccountBalance(snapshot, tx.Creator, balance-sys.TransactionFeeAmount)

	if err = l.validators[tx.Tag](snapshot, tx); err != nil {
		err = errors.Wrapf(err, "tx fails to fulfill tag-scoped validation for view id %d", l.v.loadViewID(nil))
		return
	}

	// END ASSERT PRE-ACCEPTANCE

	var missing []common.TransactionID

	{
		missing, err = AssertValidAncestry(l.v, tx)

		if len(missing) > 0 {
			l.muMissing.Lock()
			for _, id := range missing {
				_, ok := l.missing[id]

				if !ok {
					l.missing[id] = make(map[common.TransactionID]Transaction)
				}

				l.missing[id][tx.ID] = tx
			}
			l.muMissing.Unlock()
		}

		if err != nil {
			return
		}
	}

	if critical {
		missing, err = l.assertCollapsible(tx)

		if len(missing) > 0 {
			l.muMissing.Lock()
			for _, id := range missing {
				_, ok := l.missing[id]

				if !ok {
					l.missing[id] = make(map[common.TransactionID]Transaction)
				}

				l.missing[id][tx.ID] = tx
			}
			l.muMissing.Unlock()
		}

		if err != nil {
			return
		}
	}

<<<<<<< HEAD
	if verr := l.v.addTransaction(&tx); verr != nil && errors.Cause(verr) != ErrTxAlreadyExists {
		err = errors.Wrap(verr, "got an error adding queried transaction to view-graph")
=======
	if err = l.v.addTransaction(&tx, critical); err != nil && errors.Cause(err) != ErrTxAlreadyExists {
		err = errors.Wrap(err, "got an error adding queried transaction to view-graph")
>>>>>>> 9616929e
	}

	return
}

func (l *Ledger) revisitBufferedTransactions(id common.TransactionID) {
	l.muMissing.RLock()
	buffered, exists := l.missing[id]
	l.muMissing.RUnlock()

	if !exists {
		return
	}

	unbuffered := make(map[common.TransactionID]Transaction)

	for _, tx := range buffered {
		err := l.addTransaction(tx)

		if err != nil {
			continue
		}

		unbuffered[tx.ID] = tx
	}

	l.muMissing.Lock()
	if len(unbuffered) > 0 {
		fmt.Println("unbuffered", len(unbuffered), "transactions, and in total the buffer is of size", len(l.missing))
	}

	for unbufferedID, unbufferedTX := range unbuffered {
		// If a transaction T is unbuffered, make sure no other transactions we have yet
		// to receive is awaiting for the arrival of T.

		for _, parentID := range unbufferedTX.ParentIDs {
			_, exists = l.missing[parentID]

			if !exists {
				continue
			}

			delete(l.missing[parentID], unbufferedID)

			if len(l.missing[parentID]) == 0 {
				delete(l.missing, parentID)
			}
		}
	}

	delete(l.missing, id)
	l.muMissing.Unlock()
}

// collapseTransactions takes all transactions recorded in the graph view so far, and
// applies all valid ones to a snapshot of all accounts stored in the ledger.
//
// It returns an updated accounts snapshot after applying all finalized transactions.
func (l *Ledger) collapseTransactions(tx Transaction, logging bool) (ss *avl.Tree, missing []common.TransactionID, err error) {
	if state, hit := l.cacheAccounts.load(tx.getCriticalSeed()); hit {
		return state.(*avl.Tree), nil, nil
	}

	root := l.v.loadRoot()

	ss = l.a.snapshot()
	ss.SetViewID(l.v.loadViewID(root) + 1)

	visited := make(map[common.TransactionID]struct{})
	visited[root.ID] = struct{}{}

	q := queuePool.Get().(*queue.Queue)
	defer func() {
		q.Init()
		queuePool.Put(q)
	}()

	for _, parentID := range tx.ParentIDs {
		if parentID == root.ID {
			continue
		}

		visited[parentID] = struct{}{}

		parent, exists := l.v.lookupTransaction(parentID)

		if !exists {
			missing = append(missing, parentID)
			continue
		}

		q.PushBack(parent)
	}

	applyQueue := queuePool.Get().(*queue.Queue)
	defer func() {
		applyQueue.Init()
		queuePool.Put(applyQueue)
	}()

	for q.Len() > 0 {
		popped := q.PopFront().(*Transaction)

		for _, parentID := range popped.ParentIDs {
			if _, seen := visited[parentID]; !seen {
				visited[parentID] = struct{}{}

				parent, exists := l.v.lookupTransaction(parentID)

				if !exists {
					missing = append(missing, parentID)
					continue
				}

				q.PushBack(parent)
			}
		}

		applyQueue.PushBack(popped)
	}

	if len(missing) > 0 {
		return ss, missing, errors.Wrapf(ErrMissingParents, "missing %d necessary ancestor(s) to correctly collapse down ledger state from critical transaction %x", len(missing), tx.ID)
	}

	// Apply transactions in reverse order from the root of the view-graph all
	// the way up to the newly created critical transaction.
	for applyQueue.Len() > 0 {
		popped := applyQueue.PopBack().(*Transaction)

		// If any errors occur while applying our transaction to our accounts
		// snapshot, silently log it and continue applying other transactions.
		if err := l.rewardValidators(ss, popped, logging); err != nil {
			if logging {
				logger := log.Node()
				logger.Warn().Err(err).Msg("Failed to reward a validator while collapsing down transactions.")
			}
		}

		if err := l.applyTransactionToSnapshot(ss, popped); err != nil {
			if logging {
				logger := log.TX(popped.ID, popped.Sender, popped.Creator, popped.ParentIDs, popped.Tag, popped.Payload, "failed")
				logger.Log().Err(err).Msg("Failed to apply transaction to the ledger.")
			}
		} else {
			if logging {
				logger := log.TX(popped.ID, popped.Sender, popped.Creator, popped.ParentIDs, popped.Tag, popped.Payload, "applied")
				logger.Log().Msg("Successfully applied transaction to the ledger.")
			}
		}
	}

	l.cacheAccounts.put(tx.getCriticalSeed(), ss)
	return
}

func (l *Ledger) applyTransactionToSnapshot(ss *avl.Tree, tx *Transaction) error {
	ctx := newTransactionContext(ss, tx)

	if err := ctx.apply(l.processors); err != nil {
		return errors.Wrap(err, "could not apply transaction to snapshot")
	}

	return nil
}

func (l *Ledger) rewardValidators(ss *avl.Tree, tx *Transaction, logging bool) error {
	var candidates []*Transaction
	var stakes []uint64
	var totalStake uint64

	visited := make(map[common.AccountID]struct{})
	q := queuePool.Get().(*queue.Queue)
	defer func() {
		q.Init()
		queuePool.Put(q)
	}()

	for _, parentID := range tx.ParentIDs {
		if parent, exists := l.v.lookupTransaction(parentID); exists {
			q.PushBack(parent)
		}

		visited[parentID] = struct{}{}
	}

	// Ignore error; should be impossible as not using HMAC mode.
	hasher, _ := blake2b.New256(nil)

	var depthCounter uint64
	var lastDepth = tx.depth

	for q.Len() > 0 {
		popped := q.PopFront().(*Transaction)

		if popped.depth != lastDepth {
			lastDepth = popped.depth
			depthCounter++
		}

		// If we exceed the max eligible depth we search for candidate
		// validators to reward from, stop traversing.
		if depthCounter >= sys.MaxEligibleParentsDepthDiff {
			break
		}

		// Filter for all ancestral transactions not from the same sender,
		// and within the desired graph depth.
		if popped.Sender != tx.Sender {
			stake, _ := ReadAccountStake(ss, popped.Sender)

			if stake > sys.MinimumStake {
				candidates = append(candidates, popped)
				stakes = append(stakes, stake)

				totalStake += stake

				// Record entropy source.
				if _, err := hasher.Write(popped.ID[:]); err != nil {
					return errors.Wrap(err, "stake: failed to hash transaction id for entropy source")
				}
			}
		}

		for _, parentID := range popped.ParentIDs {
			if _, seen := visited[parentID]; !seen {
				if parent, exists := l.v.lookupTransaction(parentID); exists {
					q.PushBack(parent)
				}

				visited[parentID] = struct{}{}
			}
		}
	}

	// If there are no eligible rewardee candidates, do not reward anyone.
	if len(candidates) == 0 || len(stakes) == 0 || totalStake == 0 {
		return nil
	}

	entropy := hasher.Sum(nil)
	acc, threshold := float64(0), float64(binary.LittleEndian.Uint64(entropy)%uint64(0xffff))/float64(0xffff)

	var rewardee *Transaction

	// Model a weighted uniform distribution by a random variable X, and select
	// whichever validator has a weight X ≥ X' as a reward recipient.
	for i, tx := range candidates {
		acc += float64(stakes[i]) / float64(totalStake)

		if acc >= threshold {
			rewardee = tx
			break
		}
	}

	// If there is no selected transaction that deserves a reward, give the
	// reward to the last reward candidate.
	if rewardee == nil {
		rewardee = candidates[len(candidates)-1]
	}

	creatorBalance, _ := ReadAccountBalance(ss, tx.Creator)
	recipientBalance, _ := ReadAccountBalance(ss, rewardee.Sender)

	fee := sys.TransactionFeeAmount

	if creatorBalance < fee {
		return errors.Errorf("stake: creator %x does not have enough PERLs to pay transaction fees (requested %d PERLs) to %x", tx.Creator, fee, rewardee.Sender)
	}

	WriteAccountBalance(ss, tx.Creator, creatorBalance-fee)
	WriteAccountBalance(ss, rewardee.Sender, recipientBalance+fee)

	if logging {
		logger := log.Stake("reward_validator")
		logger.Info().
			Hex("creator", tx.Creator[:]).
			Hex("recipient", rewardee.Sender[:]).
			Hex("sender_tx_id", tx.ID[:]).
			Hex("rewardee_tx_id", rewardee.ID[:]).
			Hex("entropy", entropy).
			Float64("acc", acc).
			Float64("threshold", threshold).Msg("Rewarded validator.")
	}

	return nil
}

func (l *Ledger) assertCollapsible(tx Transaction) (missing []common.TransactionID, err error) {
	snapshot, missing, err := l.collapseTransactions(tx, false)

	if err != nil {
		return missing, err
	}

	if snapshot.Checksum() != tx.AccountsMerkleRoot {
		return nil, errors.Errorf("collapsing down transaction %x's ancestry gives an accounts checksum of %x, but the transaction has %x recorded as an accounts checksum instead", tx.ID, snapshot.Checksum(), tx.AccountsMerkleRoot)
	}

	return nil, nil
}

func Run(l *Ledger) {
	initial := gossiping(l)

	for state := initial; state != nil; {
		state = state(l)
	}
}

func (l *Ledger) Stop() {
	close(l.kill)
}

type transition func(*Ledger) transition

func gossiping(l *Ledger) transition {
	fmt.Println("NOW GOSSIPING")
	var g workgroup.Group

	g.Add(continuously(gossip(l)))
	g.Add(continuously(checkIfOutOfSync(l)))

	g.Add(continuously(listenForGossip(l)))
	g.Add(continuously(listenForOutOfSyncChecks(l)))
	g.Add(continuously(listenForSyncInits(l)))
	g.Add(continuously(listenForSyncDiffChunks(l)))

	if err := g.Run(); err != nil {
		switch errors.Cause(err) {
		case ErrPreferredSelected:
			return querying
		case ErrOutOfSync:
			return syncing
		default:
			fmt.Println(err)
		}
	}

	return nil
}

type stateQuerying struct {
	resetOnce sync.Once
}

func querying(l *Ledger) transition {
	fmt.Println("NOW QUERYING")

	state := new(stateQuerying)

	var g workgroup.Group

	g.Add(continuously(query(l, state)))
	g.Add(continuously(checkIfOutOfSync(l)))

	g.Add(continuously(listenForQueries(l)))
	g.Add(continuously(listenForOutOfSyncChecks(l)))
	g.Add(continuously(listenForSyncInits(l)))
	g.Add(continuously(listenForSyncDiffChunks(l)))

	defer func() {
		num := len(l.QueryOut)

		for i := 0; i < num; i++ {
			<-l.QueryOut
		}
	}()

	if err := g.Run(); err != nil {
		switch errors.Cause(err) {
		case ErrConsensusRoundFinished:
			return gossiping
		case ErrOutOfSync:
			return syncing
		default:
			fmt.Println(err)
		}
	}

	return nil
}

func syncing(l *Ledger) transition {
	fmt.Println("NOW SYNCING")
	var g workgroup.Group

	root := l.sr.Preferred()
	l.sr.Reset()

	g.Add(syncUp(l, *root))

	if err := g.Run(); err != nil {
		switch errors.Cause(err) {
		case ErrSyncFailed:
			fmt.Println("failed to sync:", err)
		default:
			fmt.Println(err)
		}
	}

	return gossiping
}

func continuously(fn func(stop <-chan struct{}) error) func(stop <-chan struct{}) error {
	return func(stop <-chan struct{}) error {
		for {
			select {
			case <-stop:
				return nil
			default:
			}

			if err := fn(stop); err != nil {
				switch errors.Cause(err) {
				case ErrTimeout:
				case ErrStopped:
					return nil
				default:
					return err
				}
			}
		}
	}
}

var (
	ErrStopped = errors.New("worker stopped")
	ErrTimeout = errors.New("worker timed out")

	ErrPreferredSelected      = errors.New("attempting to finalize consensus round")
	ErrConsensusRoundFinished = errors.New("consensus round finalized")

	ErrOutOfSync  = errors.New("need to sync up with peers")
	ErrSyncFailed = errors.New("sync failed")
)

func gossip(l *Ledger) func(stop <-chan struct{}) error {
	var broadcastNops bool

	return func(stop <-chan struct{}) error {
		snapshot := l.a.snapshot()

		var tx Transaction
		var err error

		var Result chan<- Transaction
		var Error chan<- error

		select {
		case <-l.kill:
			return ErrStopped
		case <-stop:
			return ErrStopped
		case item := <-l.broadcastQueue:
			tx = Transaction{
				Tag:              item.Tag,
				Payload:          item.Payload,
				Creator:          item.Creator,
				CreatorSignature: item.Signature,
			}

			Result = item.Result
			Error = item.Error
		case <-time.After(1 * time.Millisecond):
			if !broadcastNops {
				time.Sleep(100 * time.Millisecond)
				return nil
			}

			// Check if we have enough money available to create and broadcast a nop transaction.

			if balance, _ := ReadAccountBalance(snapshot, l.keys.PublicKey()); balance < sys.TransactionFeeAmount {
				time.Sleep(100 * time.Millisecond)
				return nil
			}

			// Create a nop transaction.
			tx, err = NewTransaction(l.keys, sys.TagNop, nil)

			if err != nil {
				fmt.Println(err)
				return nil
			}
		}

		tx, err = l.attachSenderToTransaction(tx)

		if err != nil {
			if Error != nil {
				Error <- errors.Wrap(err, "failed to sign off transaction")
			}
			return nil
		}

		evt := EventGossip{
			TX:     tx,
			Result: make(chan []VoteGossip, 1),
			Error:  make(chan error, 1),
		}

		select {
		case <-l.kill:
			if Error != nil {
				Error <- ErrStopped
			}

			return ErrStopped
		case <-stop:
			if Error != nil {
				Error <- ErrStopped
			}

			return ErrStopped
		case <-time.After(1 * time.Second):
			if Error != nil {
				Error <- errors.Wrap(ErrTimeout, "gossip queue is full")
			}

			return nil
		case l.gossipOut <- evt:
		}

		select {
		case <-l.kill:
			if Error != nil {
				Error <- ErrStopped
			}

			return ErrStopped
		case <-stop:
			if Error != nil {
				Error <- ErrStopped
			}

			return ErrStopped
		case err := <-evt.Error:
			if err != nil {
				if Error != nil {
					Error <- errors.Wrap(err, "got an error gossiping transaction out")
				}
				return nil
			}
		case votes := <-evt.Result:
			if len(votes) == 0 {
				return nil
			}

			accounts := make(map[common.AccountID]struct{})

			for _, vote := range votes {
				accounts[vote.Voter] = struct{}{}
			}

			weights := computeStakeDistribution(snapshot, accounts)

			positives := 0.0

			for _, vote := range votes {
				if vote.Ok {
					positives += weights[vote.Voter]
				}
			}

			if positives < sys.SnowballQueryAlpha {
				if Error != nil {
					Error <- errors.Errorf("only %.2f%% of queried peers find transaction %x valid", positives, evt.TX.ID)
				}

				return nil
			}

			// Double-check that after gossiping, we have not progressed a single view ID and
			// that the transaction is still valid for us to add to our view-graph.

			if err := l.addTransaction(tx); err != nil {
				if Error != nil {
					Error <- err
				}

				return nil
			}

			/** At this point, the transaction was successfully added to our view-graph. **/

			// If we have nothing else to broadcast and we are not broadcasting out
			// nop transactions, then start broadcasting out nop transactions.
			if len(l.broadcastQueue) == 0 && !broadcastNops {
				broadcastNops = true
			}

			if Result != nil {
				Result <- tx
			}
		case <-time.After(1 * time.Second):
			if Error != nil {
				Error <- errors.Wrap(ErrTimeout, "did not get back a gossip response")
			}
		}

		if l.cr.Preferred() != nil {
			return ErrPreferredSelected
		}

		return nil
	}
}

func listenForGossip(l *Ledger) func(stop <-chan struct{}) error {
	return func(stop <-chan struct{}) error {
		select {
		case <-l.kill:
			return ErrStopped
		case <-stop:
			return ErrStopped
		case evt := <-l.queryIn:
			// If we got a query while we were gossiping, check if the queried transaction
			// is valid. If it is, then we prefer it and move on to querying.

			// Respond to the query with either:
			//
			// a) the queriers transaction indicating that we will now query with their transaction.
			// b) should they be in a prior view ID, the prior consensus rounds root.
			// c) no response indicating that we do not prefer any transaction.

			if root := l.v.loadRoot(); evt.TX.ViewID == root.ViewID {
				evt.Response <- root
				return nil
			}

			if err := l.addTransaction(evt.TX); err != nil {
				evt.Error <- err
				return nil
			}

			// If the transaction we were queried with is critical, then prefer the incoming
			// queried transaction and move on to querying.

			evt.Response <- l.cr.Preferred()
		case evt := <-l.gossipIn:
			// Handle some incoming gossip.

			// Sending `nil` to `evt.Vote` is equivalent to voting that the
			// incoming gossiped transaction has been accepted by our node.

			// If we already have the transaction in our view-graph, we tell the gossiper
			// that the transaction has already been well-received by us.

			if err := l.addTransaction(evt.TX); err != nil {
				evt.Vote <- err
				return nil
			}

			evt.Vote <- nil
		}

		if l.cr.Preferred() != nil {
			return ErrPreferredSelected
		}

		return nil
	}
}

func query(l *Ledger, state *stateQuerying) func(stop <-chan struct{}) error {
	return func(stop <-chan struct{}) error {
		snapshot := l.a.snapshot()
		preferred := l.cr.Preferred()

		if preferred == nil {
			return ErrConsensusRoundFinished
		}

		if preferred.ViewID != l.v.loadViewID(nil) {
			l.cr.Reset()
			return ErrConsensusRoundFinished
		}

		evt := EventQuery{
			TX:     *preferred,
			Result: make(chan []VoteQuery, 1),
			Error:  make(chan error, 1),
		}

		select {
		case <-l.kill:
			return ErrStopped
		case <-stop:
			return ErrStopped
		case <-time.After(1 * time.Second):
			fmt.Println("query queue is full")
			return nil
		case l.queryOut <- evt:
		}

		select {
		case <-l.kill:
			return ErrStopped
		case <-stop:
			return ErrStopped
		case err := <-evt.Error:
			fmt.Println("query got event error:", err)
			return nil
		case votes := <-evt.Result:
			if len(votes) == 0 {
				return nil
			}

			oldRoot := l.v.loadRoot()
			ourViewID := l.v.loadViewID(oldRoot)

			counts := make(map[common.TransactionID]float64)
			accounts := make(map[common.AccountID]struct{}, len(votes))
			transactions := make(map[common.TransactionID]Transaction)

			for _, vote := range votes {
				if vote.Preferred.ViewID == ourViewID && vote.Preferred.ID != common.ZeroTransactionID {
					transactions[vote.Preferred.ID] = vote.Preferred
				}

				accounts[vote.Voter] = struct{}{}
			}

			weights := computeStakeDistribution(snapshot, accounts)

			for _, vote := range votes {
				if vote.Preferred.ViewID == ourViewID && vote.Preferred.ID != common.ZeroTransactionID {
					counts[vote.Preferred.ID] += weights[vote.Voter]
				}
			}

			l.cr.Tick(counts, transactions)

			// Once Snowball has finalized, collapse down our transactions, reset everything, and
			// commit the newly officiated ledger state to our database.

			if l.cr.Decided() {
				var exception error

				state.resetOnce.Do(func() {
					newRoot := l.cr.Preferred()

					state, missing, err := l.collapseTransactions(*newRoot, true)

					if len(missing) > 0 {
						l.muMissing.Lock()
						for _, id := range missing {
							_, ok := l.missing[id]

							if !ok {
								l.missing[id] = make(map[common.TransactionID]Transaction)
							}

							l.missing[id][newRoot.ID] = *newRoot
						}
						l.muMissing.Unlock()
					}

					if err != nil {
						exception = errors.Wrap(err, "decided a new root, but got an error collapsing down its ancestry")
						return
					}

					if err = l.a.commit(state); err != nil {
						exception = errors.Wrap(err, "failed to commit collapsed state to our database")
						return
					}

					l.cr.Reset()
					l.v.reset(newRoot)

					if err := WriteCriticalTimestamp(l.kv, newRoot.Timestamp); err != nil {
						exception = err
						return
					}

					l.muMissing.Lock()
					for id, buffered := range l.missing {
						for _, tx := range buffered {
							if tx.ViewID < l.v.loadViewID(newRoot) {
								delete(buffered, tx.ID)
							}
						}

						if len(buffered) == 0 {
							delete(l.missing, id)
						}
					}
					l.muMissing.Unlock()

					logger := log.Consensus("round_end")
					logger.Info().
						Int("num_tx", l.v.numTransactions(oldRoot.ViewID)).
						Uint64("old_view_id", l.v.loadViewID(oldRoot)).
						Uint64("new_view_id", l.v.loadViewID(newRoot)).
						Hex("new_root", newRoot.ID[:]).
						Hex("old_root", oldRoot.ID[:]).
						Hex("new_accounts_checksum", newRoot.AccountsMerkleRoot[:]).
						Hex("old_accounts_checksum", oldRoot.AccountsMerkleRoot[:]).
						Msg("Finalized consensus round, and incremented view ID.")
				})

				if exception != nil {
					fmt.Printf("%+v\n", exception)
					return nil
				}

				return ErrConsensusRoundFinished
			}
		case <-time.After(1 * time.Second):
			fmt.Println("did not get back a query response")
			return nil
		}

		return nil
	}
}

func listenForQueries(l *Ledger) func(stop <-chan struct{}) error {
	return func(stop <-chan struct{}) error {
		preferred := l.cr.Preferred()

		if preferred == nil {
			return ErrConsensusRoundFinished
		}

		select {
		case <-l.kill:
			return ErrStopped
		case <-stop:
			return ErrStopped
		case evt := <-l.queryIn:
			// Respond to the query with either:
			//
			// a) our own preferred transaction.
			// b) should they be in a prior view ID, the prior consensus rounds root.

			if root := l.v.loadRoot(); evt.TX.ViewID == root.ViewID {
				evt.Response <- root
			} else {
				evt.Response <- preferred
			}
		case evt := <-l.gossipIn:
			// Handle some incoming gossip.

			// Sending `nil` to `evt.Vote` is equivalent to voting that the
			// incoming gossiped transaction has been accepted by our node.

			// If we already have the transaction in our view-graph, we tell the gossiper
			// that the transaction has already been well-received by us.

			if err := l.addTransaction(evt.TX); err != nil {
				evt.Vote <- err
				return nil
			}

			evt.Vote <- nil
		}

		return nil
	}
}

func checkIfOutOfSync(l *Ledger) func(stop <-chan struct{}) error {
	return func(stop <-chan struct{}) error {
		time.Sleep(1 * time.Millisecond)

		snapshot := l.a.snapshot()

		evt := EventOutOfSyncCheck{
			Root:   *l.v.loadRoot(),
			Result: make(chan []VoteOutOfSync, 1),
			Error:  make(chan error, 1),
		}

		select {
		case <-l.kill:
			return ErrStopped
		case <-stop:
			return ErrStopped
		case l.outOfSyncOut <- evt:
		}

		select {
		case <-l.kill:
			return ErrStopped
		case <-stop:
			return ErrStopped
		case err := <-evt.Error:
			if err != nil {
				fmt.Println(err)
			}
			return nil
		case votes := <-evt.Result:
			if len(votes) == 0 {
				return nil
			}

			counts := make(map[common.TransactionID]float64)
			accounts := make(map[common.AccountID]struct{})
			transactions := make(map[common.TransactionID]Transaction)

			for _, vote := range votes {
				if vote.Root.ID != common.ZeroTransactionID {
					transactions[vote.Root.ID] = vote.Root
				}

				accounts[vote.Voter] = struct{}{}
			}

			weights := computeStakeDistribution(snapshot, accounts)

			for _, vote := range votes {
				if vote.Root.ID != common.ZeroTransactionID {
					counts[vote.Root.ID] += weights[vote.Voter]
				}
			}

			l.sr.Tick(counts, transactions)

			if l.sr.Decided() {
				proposedRoot := l.sr.Preferred()
				currentRoot := l.v.loadRoot()

				// The view ID we came to consensus to being the latest within the network
				// is less than or equal to ours. Go back to square one.

				if currentRoot.ID == proposedRoot.ID || l.v.loadViewID(currentRoot) >= l.v.loadViewID(proposedRoot) {
					time.Sleep(1 * time.Second)

					l.sr.Reset()
					return nil
				}

				return ErrOutOfSync
			}
		}

		return nil
	}
}

func listenForOutOfSyncChecks(l *Ledger) func(stop <-chan struct{}) error {
	return func(stop <-chan struct{}) error {
		select {
		case <-l.kill:
			return ErrStopped
		case <-stop:
			return ErrStopped
		case evt := <-l.outOfSyncIn:
			evt.Response <- l.v.loadRoot()
		}

		return nil
	}
}

func listenForSyncInits(l *Ledger) func(stop <-chan struct{}) error {
	return func(stop <-chan struct{}) error {
		select {
		case <-l.kill:
			return ErrStopped
		case <-stop:
			return ErrStopped
		case evt := <-l.syncInitIn:
			data := SyncInitMetadata{
				ViewID: l.v.loadViewID(nil),
			}

			diff := l.a.snapshot().DumpDiff(evt.ViewID)

			for i := 0; i < len(diff); i += SyncChunkSize {
				end := i + SyncChunkSize

				if end > len(diff) {
					end = len(diff)
				}

				hash := blake2b.Sum256(diff[i:end])

				l.cacheDiffChunks.put(hash, diff[i:end])
				data.ChunkHashes = append(data.ChunkHashes, hash)
			}

			evt.Response <- data
		}

		return nil
	}
}

func listenForSyncDiffChunks(l *Ledger) func(stop <-chan struct{}) error {
	return func(stop <-chan struct{}) error {
		select {
		case <-l.kill:
			return ErrStopped
		case <-stop:
			return ErrStopped
		case evt := <-l.syncDiffIn:
			if chunk, found := l.cacheDiffChunks.load(evt.ChunkHash); found {
				chunk := chunk.([]byte)

				providedHash := blake2b.Sum256(chunk)

				logger := log.Sync("provide_chunk")
				logger.Info().
					Hex("requested_hash", evt.ChunkHash[:]).
					Hex("provided_hash", providedHash[:]).
					Msg("Responded to sync chunk request.")

				evt.Response <- chunk
			} else {
				evt.Response <- nil
			}
		}

		return nil
	}
}

func syncMissingTX(l *Ledger) func(stop <-chan struct{}) error {
	return func(stop <-chan struct{}) error {
		time.Sleep(100 * time.Millisecond)

		evt := EventSyncTX{
			Result: make(chan []Transaction, 1),
			Error:  make(chan error, 1),
		}

		select {
		case <-l.kill:
			return ErrStopped
		case <-stop:
			return ErrStopped
		case l.syncTxOut <- evt:
		}

		var txs []Transaction

		select {
		case <-l.kill:
			return ErrStopped
		case <-stop:
			return ErrStopped
		case err := <-evt.Error:
			return errors.Wrap(err, "sync missing event got error")
		case t := <-evt.Result:
			txs = t
		}

		var syncErrors error
		for _, tx := range txs {
			if err := l.addTransaction(tx); err != nil {
				if syncErrors == nil {
					syncErrors = err
				} else {
					syncErrors = errors.Wrap(err, syncErrors.Error())
				}
			}
		}

		return syncErrors
	}
}

func listenForMissingTXs(l *Ledger) func(stop <-chan struct{}) error {
	return func(stop <-chan struct{}) error {
		select {
		case <-l.kill:
			return ErrStopped
		case <-stop:
			return ErrStopped
		case evt := <-l.syncTxIn:
			var txs []Transaction

			for _, id := range evt.IDs {
				if tx, available := l.v.lookupTransaction(id); available {
					txs = append(txs, *tx)
				}
			}

			evt.Response <- txs
		}

		return nil
	}
}

func syncUp(l *Ledger, root Transaction) func(stop <-chan struct{}) error {
	return func(stop <-chan struct{}) error {
		evt := EventSyncInit{
			ViewID: l.v.loadViewID(nil),
			Result: make(chan []SyncInitMetadata, 1),
			Error:  make(chan error, 1),
		}

		select {
		case <-l.kill:
			return ErrStopped
		case <-stop:
			return ErrStopped
		case l.syncInitOut <- evt:
		}

		var votes []SyncInitMetadata

		select {
		case <-l.kill:
			return ErrStopped
		case <-stop:
			return ErrStopped
		case err := <-evt.Error:
			return errors.Wrap(err, ErrSyncFailed.Error())
		case v := <-evt.Result:
			votes = v
		}

		votesByViewID := make(map[uint64][]SyncInitMetadata)

		for _, vote := range votes {
			if vote.ViewID > 0 && len(vote.ChunkHashes) > 0 {
				votesByViewID[vote.ViewID] = append(votesByViewID[vote.ViewID], vote)
			}
		}

		var selected []SyncInitMetadata

		for _, v := range votesByViewID {
			if len(v) >= len(votes)*2/3 {
				selected = votes
				break
			}
		}

		// There is no consensus on view IDs to sync towards; cancel the sync.
		if selected == nil {
			return errors.Wrap(ErrSyncFailed, "no consensus on which view ID to sync towards")
		}

		var sources []ChunkSource

		for i := 0; ; i++ {
			hashCount := make(map[[blake2b.Size256]byte][]*skademlia.ID)
			hashInRange := false

			for _, vote := range selected {
				if i >= len(vote.ChunkHashes) {
					continue
				}

				hashCount[vote.ChunkHashes[i]] = append(hashCount[vote.ChunkHashes[i]], vote.PeerID)
				hashInRange = true
			}

			if !hashInRange {
				break
			}

			consistent := false

			for hash, peers := range hashCount {
				if len(peers) >= len(selected)*2/3 && len(peers) > 0 {
					sources = append(sources, ChunkSource{Hash: hash, PeerIDs: peers})

					consistent = true
					break
				}
			}

			if !consistent {
				return errors.Wrap(ErrSyncFailed, "chunk IDs are not consistent")
			}
		}

		evtc := EventSyncDiff{
			Sources: sources,
			Result:  make(chan [][]byte, 1),
			Error:   make(chan error, 1),
		}

		select {
		case <-l.kill:
			return ErrStopped
		case <-stop:
			return ErrStopped
		case <-time.After(1 * time.Second):
			return errors.Wrap(ErrSyncFailed, "timed out while waiting for sync chunk queue to empty up")
		case l.syncDiffOut <- evtc:
		}

		var chunks [][]byte

		select {
		case <-l.kill:
			return ErrStopped
		case <-stop:
			return ErrStopped
		case err := <-evtc.Error:
			return errors.Wrap(ErrSyncFailed, err.Error())
		case c := <-evtc.Result:
			chunks = c
		}

		var diff []byte

		for _, chunk := range chunks {
			diff = append(diff, chunk...)
		}

		// Attempt to apply the diff to a snapshot of our ledger state.
		snapshot := l.a.snapshot()

		if err := snapshot.ApplyDiff(diff); err != nil {
			return errors.Wrapf(ErrSyncFailed, "failed to apply diff to state - got error: %+v", err.Error())
		}

		// The diff did not get us the intended merkle root we wanted. Stop syncing.
		if snapshot.Checksum() != root.AccountsMerkleRoot {
			return errors.Wrapf(ErrSyncFailed, "applying the diff yielded a merkle root of %x, but the root recorded a merkle root of %x", snapshot.Checksum(), root.AccountsMerkleRoot)
		}

		// Apply the diff to our official ledger state.
		if err := l.a.commit(snapshot); err != nil {
			return errors.Wrapf(ErrSyncFailed, "failed to commit collapsed state to our database - got error %+v", err.Error())
		}

		l.cr.Reset()
		l.v.reset(&root)

		// Sync successful.
		logger := log.Sync("apply")
		logger.Info().
			Int("num_chunks", len(chunks)).
			Uint64("new_view_id", l.v.loadViewID(nil)).
			Msg("Successfully built a new state tree out of chunk(s) we have received from peers.")

		return nil
	}
}<|MERGE_RESOLUTION|>--- conflicted
+++ resolved
@@ -563,13 +563,8 @@
 		}
 	}
 
-<<<<<<< HEAD
 	if verr := l.v.addTransaction(&tx); verr != nil && errors.Cause(verr) != ErrTxAlreadyExists {
 		err = errors.Wrap(verr, "got an error adding queried transaction to view-graph")
-=======
-	if err = l.v.addTransaction(&tx, critical); err != nil && errors.Cause(err) != ErrTxAlreadyExists {
-		err = errors.Wrap(err, "got an error adding queried transaction to view-graph")
->>>>>>> 9616929e
 	}
 
 	return
@@ -1261,8 +1256,7 @@
 		case <-stop:
 			return ErrStopped
 		case <-time.After(1 * time.Second):
-			fmt.Println("query queue is full")
-			return nil
+			return errors.Wrap(ErrTimeout, "query queue is full")
 		case l.queryOut <- evt:
 		}
 
@@ -1272,8 +1266,7 @@
 		case <-stop:
 			return ErrStopped
 		case err := <-evt.Error:
-			fmt.Println("query got event error:", err)
-			return nil
+			return errors.Wrap(err, "query got event error")
 		case votes := <-evt.Result:
 			if len(votes) == 0 {
 				return nil
@@ -1381,8 +1374,7 @@
 				return ErrConsensusRoundFinished
 			}
 		case <-time.After(1 * time.Second):
-			fmt.Println("did not get back a query response")
-			return nil
+			return errors.Wrap(ErrTimeout, "did not get back a query response")
 		}
 
 		return nil
