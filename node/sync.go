--- conflicted
+++ resolved
@@ -4,7 +4,6 @@
 	"github.com/perlin-network/graph/graph"
 	"github.com/perlin-network/graph/wire"
 	"github.com/perlin-network/noise/network/rpc"
-	"github.com/perlin-network/wavelet"
 	"github.com/perlin-network/wavelet/log"
 	"github.com/perlin-network/wavelet/params"
 	"github.com/perlin-network/wavelet/security"
@@ -12,6 +11,7 @@
 	"sync"
 	"sync/atomic"
 	"time"
+	"github.com/perlin-network/wavelet"
 )
 
 type syncer struct {
@@ -70,19 +70,13 @@
 				}
 
 				res.Transactions = append(res.Transactions, wired)
-			}
-		}
-<<<<<<< HEAD
+
+				if len(res.Transactions) > 100 {
+					break
+				}
+			}
+		}
 	})
-=======
-
-		res.Transactions = append(res.Transactions, wired)
-
-		if len(res.Transactions) > 100 {
-			break
-		}
-	}
->>>>>>> 20d23a8b
 
 	return res
 }
